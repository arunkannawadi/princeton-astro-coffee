<nav class="top-bar" data-topbar>

  <ul class="title-area">

<<<<<<< HEAD
      <li class="name">
        <h1>
          <a href="/astroph-coffee">
            Astro-Coffee@Example
          </a>
        </h1>
      </li>
=======
    <li class="name">
      <h1>
        <a href="/astroph-coffee">
          Astro-Coffee@Princeton
        </a>
      </h1>
    </li>

    <!-- activates the mobile menu -->
    <li class="toggle-topbar menu-icon">
      <a href="#"><span>menu</span></a>
    </li>

  </ul>

  <section class="top-bar-section">
>>>>>>> 28bd9fdb

    <ul class="left">
      <li class="has-form">
        <a href="/astroph-coffee/papers" class="button radius expand">Refresh
          this listing</a>
      </li>
      <li class="has-form">
        <a href="/astroph-coffee/archive" class="button radius expand">
          Astro-Coffee archive</a>
      </li>
      <li class="has-form">
        <a href="http://adsabs.harvard.edu/abstract_service.html"
           class="button radius expand">Search ADS</a>
      </li>
    </ul>

    <ul class="right">
      <li class="show-for-medium-up">
          <a data-dropdown="preferences-pane">View options</a>
      </li>
      <li>
        <a>Hi {{ user_name }}!</a>
      </li>
    </ul>

  </section>

</nav>

<div class="fixed">
  <div class="small-12 medium-8 medium-centered columns" id="message-bar">
    {% raw flash_message %}
  </div>
</div>

<div id="preferences-pane" data-dropdown-content class="tiny f-dropdown content">

  <h6>Abstract visibility</h6>
  <ul class="no-bullet">
    <li>
      <input type="checkbox" id="show-local-check" checked>
      <label for="show-local-check">Local abstracts</label>
    </li>
    <li>
      <input type="checkbox" id="show-voted-check" checked>
      <label for="show-voted-check">Voted abstracts</label>
    </li>
    <li>
      <input type="checkbox" id="show-other-check">
      <label for="show-other-check">Other abstracts</label>
    </li>
  </ul>

  <h6>Abstract text size</h6>
  <ul class="no-bullet">
    <li>
      <input type="radio" id="font-size-small" name="font-size-radio">
      <label for="font-size-small">Small font</label>
    </li>
    <li>
      <input type="radio" id="font-size-medium" name="font-size-radio" checked>
      <label for="font-size-medium">Medium font</label>
    </li>
    <li>
      <input type="radio" id="font-size-large" name="font-size-radio">
      <label for="font-size-large">Large font</label>
    </li>
  </ul>

</div><|MERGE_RESOLUTION|>--- conflicted
+++ resolved
@@ -2,19 +2,10 @@
 
   <ul class="title-area">
 
-<<<<<<< HEAD
-      <li class="name">
-        <h1>
-          <a href="/astroph-coffee">
-            Astro-Coffee@Example
-          </a>
-        </h1>
-      </li>
-=======
     <li class="name">
       <h1>
         <a href="/astroph-coffee">
-          Astro-Coffee@Princeton
+          Astro-Coffee@Example
         </a>
       </h1>
     </li>
@@ -27,7 +18,6 @@
   </ul>
 
   <section class="top-bar-section">
->>>>>>> 28bd9fdb
 
     <ul class="left">
       <li class="has-form">
