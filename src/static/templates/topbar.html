<nav class="top-bar" data-topbar>

  <ul class="title-area">

<<<<<<< HEAD
      <li class="name">
        <h1>
          <a href="/astroph-coffee">
            Astro-Coffee@Example
          </a>
        </h1>
      </li>
=======
    <li class="name">
      <h1>
        <a href="/astroph-coffee">
          Astro-Coffee@Princeton
        </a>
      </h1>
    </li>

    <!-- activates the mobile menu -->
    <li class="toggle-topbar menu-icon">
      <a href="#"><span>menu</span></a>
    </li>

  </ul>
>>>>>>> 28bd9fdb

  <section class="top-bar-section">

    <ul class="left">
      <li class="has-form">
        <a href="/astroph-coffee/papers" class="button radius expand">
          Today's papers
        </a>
      </li>
      <li class="has-form">
        <a href="/astroph-coffee/archive" class="button radius expand">
          Astro-Coffee archive
        </a>
      </li>
      <li class="has-form">
        <a href="http://adsabs.harvard.edu/abstract_service.html"
           class="button radius expand">Search ADS</a>
      </li>
    </ul>

    <ul class="right">
      <li>
        {% if new_user %}
        <a>Hi there newuser@{{ user_name.split('@')[-1] }}!</a>
        {% else %}
        <a>Hi {{ user_name }}!</a>
        {% end %}
      </li>
    </ul>

  </section>

</nav>

<div class="fixed" >
  <div class="small-12 medium-8 medium-centered columns" id="message-bar">
    {% raw flash_message %}
  </div>
</div><|MERGE_RESOLUTION|>--- conflicted
+++ resolved
@@ -2,19 +2,10 @@
 
   <ul class="title-area">
 
-<<<<<<< HEAD
-      <li class="name">
-        <h1>
-          <a href="/astroph-coffee">
-            Astro-Coffee@Example
-          </a>
-        </h1>
-      </li>
-=======
     <li class="name">
       <h1>
         <a href="/astroph-coffee">
-          Astro-Coffee@Princeton
+          Astro-Coffee@Example
         </a>
       </h1>
     </li>
@@ -25,7 +16,6 @@
     </li>
 
   </ul>
->>>>>>> 28bd9fdb
 
   <section class="top-bar-section">
 
